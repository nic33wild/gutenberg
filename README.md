# Gutenberg by Front

Now you can use [Wordpress/Gutenberg](https://github.com/WordPress/gutenberg) as a package of your project!

## Usage

```
npm install @frontkom/gutenberg
```

Check the package [documentation](https://www.npmjs.com/package/@frontkom/gutenberg).

## Development

During the development you can use `npm link` to link this package and test it without having to publish it. 

From the package folder (`packages/gutenberg`) run `npm link` to create the link. Then in project folder which has the package as dependency, run `npm link @frontkom/gutenberg` so the package could be linked. 

Now all changes you made on package will be watched.

## Publishing

Don't forget to update the package version in `packages/gutenberg/package.json` file. To prepare the package run the following command from the root:

```
npm run prepublish
```

It will run lint, generate the `build` files in the package folder (`packages/gutenberg`).

Finally, you can publish the package! Go to the `packages/gutenberg` folder and run the following command (*Note* you have to be [logged in](https://docs.npmjs.com/cli/adduser)):

```
npm publish
```

<<<<<<< HEAD
Additionaly, you can add `--tag=beta` option.
=======
Imagine a custom “employee” block that a client can drag to an About page to automatically display a picture, name, and bio. A whole universe of plugins that all extend WordPress in the same way. Simplified menus and widgets. Users who can instantly understand and use WordPress  -- and 90% of plugins. This will allow you to easily compose beautiful posts like <a href="http://moc.co/sandbox/example-post/">this example</a>.

Check out the <a href="https://github.com/WordPress/gutenberg/blob/master/docs/reference/faq.md">FAQ</a> for answers to the most common questions about the project.

## Compatibility

Posts are backwards compatible, and shortcodes will still work. We are continuously exploring how highly-tailored meta boxes can be accommodated, and are looking at solutions ranging from a plugin to disable Gutenberg to automatically detecting whether to load Gutenberg or not. While we want to make sure the new editing experience from writing to publishing is user-friendly, we’re committed to finding a good solution for highly-tailored existing sites.

## The stages of Gutenberg

Gutenberg has three planned stages. The first, aimed for inclusion in WordPress 5.0, focuses on the post editing experience and the implementation of blocks. This initial phase focuses on a content-first approach. The use of blocks, as detailed above, allows you to focus on how your content will look without the distraction of other configuration options. This ultimately will help all users present their content in a way that is engaging, direct, and visual.

These foundational elements will pave the way for stages two and three, planned for the next year, to go beyond the post into page templates and ultimately, full site customization.

Gutenberg is a big change, and there will be ways to ensure that existing functionality (like shortcodes and meta-boxes) continue to work while allowing developers the time and paths to transition effectively. Ultimately, it will open new opportunities for plugin and theme developers to better serve users through a more engaging and visual experience that takes advantage of a toolset supported by core.

## Get involved

We’re calling this editor project "Gutenberg" because it's a big undertaking. We are working on it every day in GitHub, and we'd love your help building it. You’re also welcome to give feedback, the easiest is to join us in <a href="https://make.wordpress.org/chat/">our Slack channel</a>, `#core-editor`. A weekly meeting is held in the Slack channel on Wednesdays at 13:00 UTC.

## Contributors

Gutenberg is built by many contributors and volunteers. Please see the full list in <a href="https://github.com/WordPress/gutenberg/blob/master/CONTRIBUTORS.md">CONTRIBUTORS.md</a>.

## How You Can Contribute

Please see <a href="https://github.com/WordPress/gutenberg/blob/master/CONTRIBUTING.md">CONTRIBUTING.md</a>.

## Further Reading

- <a href="http://matiasventura.com/post/gutenberg-or-the-ship-of-theseus/">Gutenberg, or the Ship of Theseus</a>, with examples of what Gutenberg might do in the future
- <a href="https://make.wordpress.org/core/2017/01/17/editor-technical-overview/">Editor Technical Overview</a>
- <a href="https://wordpress.org/gutenberg/handbook/reference/design-principles/">Design Principles and block design best practices</a>
- <a href="https://github.com/Automattic/wp-post-grammar">WP Post Grammar Parser</a>
- <a href="https://make.wordpress.org/core/tag/gutenberg/">Development updates on make.wordpress.org</a>
- <a href="https://wordpress.org/gutenberg/handbook/">Documentation: Creating Blocks, Reference, and Guidelines</a>

<br/><br/><p align="center"><img src="https://s.w.org/style/images/codeispoetry.png?1" alt="Code is Poetry." /></p>
>>>>>>> bf69697f
<|MERGE_RESOLUTION|>--- conflicted
+++ resolved
@@ -1,42 +1,39 @@
-# Gutenberg by Front
+# Gutenberg
+[![Build Status](https://img.shields.io/travis/WordPress/gutenberg/master.svg)](https://travis-ci.org/WordPress/gutenberg)
+[![Coverage](https://img.shields.io/codecov/c/github/WordPress/gutenberg/master.svg)](https://codecov.io/gh/WordPress/gutenberg)
 
-Now you can use [Wordpress/Gutenberg](https://github.com/WordPress/gutenberg) as a package of your project!
+Printing since 1440.
 
-## Usage
+![Gutenberg editing](https://cldup.com/H0oKBfpidk.png)
 
-```
-npm install @frontkom/gutenberg
-```
+This is the development hub for the <a href="https://make.wordpress.org/core/2017/01/04/focus-tech-and-design-leads/">editor focus in core</a>. Gutenberg is the project name. If you want to use the latest release with your WordPress, <a href="https://wordpress.org/plugins/gutenberg/">download Gutenberg from the WordPress.org plugins repository</a>. Conversations and discussions take place in #core-editor on <a href="https://make.wordpress.org/chat/">the core WordPress Slack</a>.
 
-Check the package [documentation](https://www.npmjs.com/package/@frontkom/gutenberg).
+Discover more about the project <a href="https://wordpress.org/gutenberg">here</a>.
 
-## Development
+Gutenberg is more than an editor. While the editor is the focus right now, the project will ultimately impact the entire publishing experience including customization (the next focus area).
 
-During the development you can use `npm link` to link this package and test it without having to publish it. 
+## Editing focus
 
-From the package folder (`packages/gutenberg`) run `npm link` to create the link. Then in project folder which has the package as dependency, run `npm link @frontkom/gutenberg` so the package could be linked. 
+> The editor will create a new page- and post-building experience that makes writing rich posts effortless, and has “blocks” to make it easy what today might take shortcodes, custom HTML, or “mystery meat” embed discovery. — Matt Mullenweg
 
-Now all changes you made on package will be watched.
+One thing that sets WordPress apart from other systems is that it allows you to create as rich a post layout as you can imagine -- but only if you know HTML and CSS and build your own custom theme. By thinking of the editor as a tool to let you write rich posts and create beautiful layouts, we can transform WordPress into something users _love_, as opposed something they pick it because it's what everyone else uses.
 
-## Publishing
+Gutenberg looks at the editor as more than a content field, revisiting a layout that has been largely unchanged for almost a decade. This allows us to holistically design a modern editing experience and build a foundation for things to come.
 
-Don't forget to update the package version in `packages/gutenberg/package.json` file. To prepare the package run the following command from the root:
+Here's why we're looking at the whole editing screen, as opposed to just the content field:
 
-```
-npm run prepublish
-```
+1. The block unifies multiple interfaces. If we add that on top of the existing interface, it would _add_ complexity, as opposed to removing it.
+2. By revisiting the interface, we can modernize the writing, editing, and publishing experience, with usability and simplicity in mind, benefitting both new and casual users.
+3. When singular block interface takes center stage, it demonstrates a clear path forward for developers to create premium blocks, superior to both shortcodes and widgets.
+4. Considering the whole interface lays a solid foundation for the next focus, full site customization.
+5. Looking at the full editor screen also gives us the opportunity to drastically modernize the foundation, and take steps towards a more fluid and JavaScript-powered future that fully leverages the WordPress REST API.
 
-It will run lint, generate the `build` files in the package folder (`packages/gutenberg`).
+![Writing in Gutenberg 1.6](https://make.wordpress.org/core/files/2017/10/gutenberg-typing-1_6.gif)
 
-Finally, you can publish the package! Go to the `packages/gutenberg` folder and run the following command (*Note* you have to be [logged in](https://docs.npmjs.com/cli/adduser)):
+## Blocks
 
-```
-npm publish
-```
+Blocks are the unifying evolution of what is now covered, in different ways, by shortcodes, embeds, widgets, post formats, custom post types, theme options, meta-boxes, and other formatting elements. They embrace the breadth of functionality WordPress is capable of, with the clarity of a consistent user experience.
 
-<<<<<<< HEAD
-Additionaly, you can add `--tag=beta` option.
-=======
 Imagine a custom “employee” block that a client can drag to an About page to automatically display a picture, name, and bio. A whole universe of plugins that all extend WordPress in the same way. Simplified menus and widgets. Users who can instantly understand and use WordPress  -- and 90% of plugins. This will allow you to easily compose beautiful posts like <a href="http://moc.co/sandbox/example-post/">this example</a>.
 
 Check out the <a href="https://github.com/WordPress/gutenberg/blob/master/docs/reference/faq.md">FAQ</a> for answers to the most common questions about the project.
@@ -74,5 +71,4 @@
 - <a href="https://make.wordpress.org/core/tag/gutenberg/">Development updates on make.wordpress.org</a>
 - <a href="https://wordpress.org/gutenberg/handbook/">Documentation: Creating Blocks, Reference, and Guidelines</a>
 
-<br/><br/><p align="center"><img src="https://s.w.org/style/images/codeispoetry.png?1" alt="Code is Poetry." /></p>
->>>>>>> bf69697f
+<br/><br/><p align="center"><img src="https://s.w.org/style/images/codeispoetry.png?1" alt="Code is Poetry." /></p>