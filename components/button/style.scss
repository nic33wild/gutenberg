--- conflicted
+++ resolved
@@ -1,10 +1,6 @@
 .components-button {
 	background-image: none;
-<<<<<<< HEAD
-	// border: none;
-=======
 	border: 0 none none;
->>>>>>> 16da9d5a
 	outline: none;
 	text-decoration: none;
 	margin: 0;
