--- conflicted
+++ resolved
@@ -2,13 +2,7 @@
  * WordPress dependencies
  */
 import { __ } from '@wordpress/i18n';
-<<<<<<< HEAD
-import {
-	createBlock,
-} from '@wordpress/blocks';
-=======
 import { createBlock } from '@wordpress/blocks';
->>>>>>> b2a04ab2
 
 /**
  * Internal dependencies
@@ -69,11 +63,7 @@
 		],
 	},
 
-<<<<<<< HEAD
-	edit: edit,
-=======
 	edit,
->>>>>>> b2a04ab2
 
 	save( { attributes } ) {
 		return <pre><code>{ attributes.content }</code></pre>;
