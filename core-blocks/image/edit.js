--- conflicted
+++ resolved
@@ -120,6 +120,7 @@
 				alt: undefined,
 				id: undefined,
 				caption: undefined,
+				data:  undefined,
 			} );
 			return;
 		}
@@ -128,6 +129,10 @@
 			width: undefined,
 			height: undefined,
 		} );
+
+		if ( media.data ) {
+			this.updateData( media.data );
+		}
 	}
 
 	onSetHref( value ) {
@@ -195,13 +200,8 @@
 	}
 
 	render() {
-<<<<<<< HEAD
-		const { attributes, setAttributes, isLargeViewport, isSelected, className, maxWidth, toggleSelection } = this.props;
+		const { attributes, setAttributes, isLargeViewport, isSelected, className, maxWidth, noticeOperations, noticeUI, toggleSelection } = this.props;
 		const { url, alt, caption, align, id, href, width, height, data } = attributes;
-=======
-		const { attributes, setAttributes, isLargeViewport, isSelected, className, maxWidth, noticeOperations, noticeUI, toggleSelection } = this.props;
-		const { url, alt, caption, align, id, href, width, height } = attributes;
->>>>>>> a5aad35e
 
 		const controls = (
 			<BlockControls>
