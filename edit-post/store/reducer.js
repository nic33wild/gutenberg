/**
<<<<<<< HEAD
 * External dependencies
 */
import { get, omit } from 'lodash';

/**
=======
>>>>>>> 5e97b719
 * WordPress dependencies
 */
import { combineReducers } from '@wordpress/data';

/**
 * Internal dependencies
 */
import { PREFERENCES_DEFAULTS } from './defaults';

/**
 * Reducer returning the user preferences.
 *
 * @param {Object}  state                 Current state.
 * @param {string}  state.mode            Current editor mode, either "visual" or "text".
 * @param {boolean} state.isSidebarOpened Whether the sidebar is opened or closed.
 * @param {Object}  state.panels          The state of the different sidebar panels.
 * @param {Object}  action                Dispatched action.
 *
 * @return {string} Updated state.
 */
export const preferences = combineReducers( {
	activeGeneralSidebar( state = PREFERENCES_DEFAULTS.activeGeneralSidebar, action ) {
		switch ( action.type ) {
			case 'OPEN_GENERAL_SIDEBAR':
				return action.name;

			case 'CLOSE_GENERAL_SIDEBAR':
				return null;
		}

		return state;
	},
	panels( state = PREFERENCES_DEFAULTS.panels, action ) {
		if ( action.type === 'TOGGLE_GENERAL_SIDEBAR_EDITOR_PANEL' ) {
			return {
				...state,
				[ action.panel ]: ! state[ action.panel ],
			};
		}

		return state;
	},
	features( state = PREFERENCES_DEFAULTS.features, action ) {
		if ( action.type === 'TOGGLE_FEATURE' ) {
			return {
				...state,
				[ action.feature ]: ! state[ action.feature ],
			};
		}

		return state;
	},
	editorMode( state = PREFERENCES_DEFAULTS.editorMode, action ) {
		if ( action.type === 'SWITCH_MODE' ) {
			return action.mode;
		}

		return state;
	},
} );

export function panel( state = 'document', action ) {
	switch ( action.type ) {
		case 'SET_ACTIVE_PANEL':
			return action.panel;
	}

	return state;
}

export function publishSidebarActive( state = false, action ) {
	switch ( action.type ) {
		case 'OPEN_PUBLISH_SIDEBAR':
			return true;
		case 'CLOSE_PUBLISH_SIDEBAR':
			return false;
		case 'TOGGLE_PUBLISH_SIDEBAR':
			return ! state;
	}
	return state;
}

const locations = [
	'normal',
	'side',
	'advanced',
];

const defaultMetaBoxState = locations.reduce( ( result, key ) => {
	result[ key ] = {
		isActive: false,
	};

	return result;
}, {} );

/**
 * Reducer keeping track of the meta boxes isSaving state.
 * A "true" value means the meta boxes saving request is in-flight.
 *
 *
 * @param {boolean}  state   Previous state.
 * @param {Object}   action  Action Object.
 * @return {Object}         Updated state.
 */
export function isSavingMetaBoxes( state = false, action ) {
	switch ( action.type ) {
		case 'REQUEST_META_BOX_UPDATES':
			return true;
		case 'META_BOX_UPDATES_SUCCESS':
			return false;
		default:
			return state;
	}
}

/**
 * Reducer keeping track of the state of each meta box location.
 * This includes:
 *  - isActive: Whether the location is active or not.
 *  - data: The last saved form data for this location.
 *    This is used to check whether the form is dirty
 *    before leaving the page.
 *
 * @param {boolean}  state   Previous state.
 * @param {Object}   action  Action Object.
 * @return {Object}         Updated state.
 */
export function metaBoxes( state = defaultMetaBoxState, action ) {
	switch ( action.type ) {
		case 'INITIALIZE_META_BOX_STATE':
			return locations.reduce( ( newState, location ) => {
				newState[ location ] = {
					...state[ location ],
					isActive: action.metaBoxes[ location ],
				};
				return newState;
			}, { ...state } );
		case 'META_BOX_SET_SAVED_DATA':
			return locations.reduce( ( newState, location ) => {
				newState[ location ] = {
					...state[ location ],
					data: action.dataPerLocation[ location ],
				};
				return newState;
			}, { ...state } );
		default:
			return state;
	}
}

/**
 * Reducer keeping track of the state of articles
 * This includes:
 * 	- selectedCategory
 * 	- searchTerm
 * @param  {Object}	state 	Prvious state.
 * @param  {Object} action 	Action object.
 * @return {Object}			Updated state.
 */
export function search( state = { }, action ) {
	switch ( action.type ) {
		case 'SET_ARTICLES':
		case 'UPDATE_SEARCH_VALUES':
			return {
				...state,
				...omit( action, [ 'type' ] ),
			};
		case 'SEARCH_ARTICLES':
			return state;
		default:
			return state;
	}
}

export default combineReducers( {
	preferences,
	panel,
	publishSidebarActive,
	metaBoxes,
	isSavingMetaBoxes,
	search,
} );<|MERGE_RESOLUTION|>--- conflicted
+++ resolved
@@ -1,12 +1,9 @@
 /**
-<<<<<<< HEAD
  * External dependencies
  */
 import { get, omit } from 'lodash';
 
 /**
-=======
->>>>>>> 5e97b719
  * WordPress dependencies
  */
 import { combineReducers } from '@wordpress/data';
