{
  "name": "gutenberg-mobile",
  "version": "0.1.0",
  "private": true,
  "config": {
    "jsfiles": "./*.js src/*.js src/**/*.js",
    "scssfiles": "src/*.scss src/**/*.scss"
  },
  "devDependencies": {
    "@wordpress/babel-preset-default": "^1.1.2",
    "babel-eslint": "^8.2.2",
    "babel-plugin-react-native-classname-to-style": "^1.2.1",
    "babel-plugin-react-native-platform-specific-extensions": "^1.0.1",
    "babel-plugin-react-require": "^3.0.0",
    "babel-plugin-transform-async-generator-functions": "^6.24.1",
    "babel-preset-react-native-stage-0": "^1.0.1",
    "cross-env": "^5.1.4",
    "empty": "^0.10.1",
    "eslint": "^4.19.1",
    "eslint-config-wordpress": "^2.0.0",
    "eslint-plugin-flowtype": "^2.46.1",
    "eslint-plugin-jest": "^21.15.0",
    "eslint-plugin-jsx-a11y": "^6.0.3",
    "eslint-plugin-react": "^7.7.0",
    "eslint-plugin-react-native": "^3.2.1",
    "eslint-plugin-wordpress": "git+https://github.com/WordPress-Coding-Standards/eslint-plugin-wordpress.git#1774343f6226052a46b081e01db3fca8793cc9f1",
    "flow-bin": "0.56.0",
    "identity-obj-proxy": "^3.0.0",
    "jest": "^22.4.3",
    "jest-react-native": "^18.0.0",
    "prettier": "git+https://github.com/Automattic/calypso-prettier.git#calypso-1.9",
    "react-dom": "^16.2.0",
    "react-native-sass-transformer": "^1.1.1",
    "react-test-renderer": "16.2.0",
    "remote-redux-devtools": "^0.5.12",
    "sprintf-js": "^1.1.1"
  },
  "scripts": {
    "start": "react-native start",
    "start:debug": "node --inspect-brk node_modules/.bin/react-native start",
    "android": "react-native run-android",
    "ios": "react-native run-ios",
    "test": "cross-env NODE_ENV=test node node_modules/jest/bin/jest.js --verbose --config jest.config.js",
    "test:debug": "cross-env NODE_ENV=test node --inspect-brk node_modules/jest/bin/jest.js --runInBand --verbose --config jest.config.js",
    "flow": "flow",
    "prettier": "prettier-eslint --write $npm_package_config_jsfiles $npm_package_config_scssfiles",
    "clean": "yarn test --clearCache; watchman watch-del-all; rm -rf node_modules; rm -f yarn.lock; rm -rf $TMPDIR/react-*; rm -rf $TMPDIR/metro-cache-*; rm -rf $TMPDIR/jest_*",
    "clean:install": "yarn clean; yarn",
    "lint": "eslint $npm_package_config_jsfiles",
    "lint:fix": "eslint $npm_package_config_jsfiles --fix"
  },
  "dependencies": {
<<<<<<< HEAD
    "@wordpress/autop": "^1.0.6",
=======
    "@wordpress/hooks": "^1.2.0",
>>>>>>> 27a517de
    "@wordpress/i18n": "^1.1.0",
    "@wordpress/is-shallow-equal": "^1.0.1",
    "babel-plugin-module-resolver": "^3.1.0",
    "classnames": "^2.2.5",
    "dom-react": "^2.2.1",
    "domutils": "^1.7.0",
    "hpq": "^1.2.0",
    "jed": "^1.1.1",
    "js-beautify": "^1.7.5",
    "jsdom-jscore": "git+https://github.com/iamcco/jsdom-jscore-rn.git#6eac88dd5d5e7c21ce6382abde7dbc376d7f7f59",
    "jsx-to-string": "^1.3.1",
    "memize": "^1.0.5",
    "node-libs-react-native": "^1.0.2",
    "node-sass": "^4.8.3",
    "prettier-eslint": "^8.8.1",
    "react": "16.2.0",
    "react-native": "0.52.0",
    "react-native-recyclerview-list": "git+https://github.com/wordpress-mobile/react-native-recyclerview-list.git#bfccbaab6b5954e18f8b0ed441ba38275853b79c",
    "react-redux": "^5.0.7",
    "redux": "^3.7.2",
    "shallowequal": "^1.0.2",
    "simple-html-tokenizer": "^0.5.1"
  }
}<|MERGE_RESOLUTION|>--- conflicted
+++ resolved
@@ -50,11 +50,8 @@
     "lint:fix": "eslint $npm_package_config_jsfiles --fix"
   },
   "dependencies": {
-<<<<<<< HEAD
     "@wordpress/autop": "^1.0.6",
-=======
     "@wordpress/hooks": "^1.2.0",
->>>>>>> 27a517de
     "@wordpress/i18n": "^1.1.0",
     "@wordpress/is-shallow-equal": "^1.0.1",
     "babel-plugin-module-resolver": "^3.1.0",
