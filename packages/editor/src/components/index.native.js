--- conflicted
+++ resolved
@@ -15,8 +15,5 @@
 export { default as EditorHistoryRedo } from './editor-history/redo';
 export { default as EditorHistoryUndo } from './editor-history/undo';
 export { default as InspectorControls } from './inspector-controls';
-<<<<<<< HEAD
-export { default as URLInput } from './url-input';
-=======
 export { default as BottomSheet } from './mobile/bottom-sheet';
->>>>>>> ee2d5c7a
+export { default as URLInput } from './url-input';