/**
 * @format
 * @flow
 */

// Gutenberg imports
import { registerCoreBlocks } from '@gutenberg/blocks/library';
import { createBlock } from '@gutenberg/blocks/api';

import { createStore } from 'redux';
import { reducer } from './reducers';

export type BlockType = {
	uid: string,
	name: string,
	isValid: boolean,
	attributes: { content: string },
	innerBlocks: Array<BlockType>,
	focused: boolean,
};

export type StateType = {
	blocks: Array<BlockType>,
	refresh: boolean,
};

registerCoreBlocks();

const codeBlockInstance = createBlock( 'core/code', {
	content: 'if name == "World":\n    return "Hello World"\nelse:\n    return "Hello Pony"',
} );

const initialState: StateType = {
	// TODO: get blocks list block state should be externalized (shared with Gutenberg at some point?).
	// If not it should be created from a string parsing (commented HTML to json).
	blocks: [
		{
			uid: '0',
			name: 'title',
			isValid: true,
			attributes: {
				content: 'Hello World',
			},
			innerBlocks: [],
			focused: false,
		},
		{
			uid: '1',
			name: 'paragraph',
			isValid: true,
			attributes: {
				content:
					'Lorem ipsum dolor sit amet, consectetur adipiscing elit. Integer tempor tincidunt sapien, quis dictum orci sollicitudin quis. Proin sed elit id est pulvinar feugiat vitae eget dolor. Lorem ipsum dolor sit amet, consectetur adipiscing elit.',
			},
			innerBlocks: [],
			focused: false,
		},
		{
			uid: '2',
			name: 'paragraph',
			isValid: true,
			attributes: {
				content:
					'書籍やウェブページや広告などのデザインのプロトタイプを制作したり顧客にプレゼンテーションしたりする際に、まだ正式な文章の出来上がっていないテキスト部分の書体（フォント）、タイポグラフィ、レイアウトなどといった視覚的なデザインを調整したりわかりやすく見せるために用いられる。',
			},
			innerBlocks: [],
			focused: false,
		},
		{ ...codeBlockInstance, focused: false },
<<<<<<< HEAD
		{
			uid: '5',
			name: 'core/more',
			isValid: true,
			attributes: {},
			innerBlocks: [],
			focused: false,
		},
=======
>>>>>>> 92c08a98
		{
			uid: '4',
			name: 'paragraph',
			isValid: true,
			attributes: {
				content:
					'Лорем ипсум долор сит амет, адиписци трацтатос еа еум. Меа аудиам малуиссет те, хас меис либрис елеифенд ин. Нец ех тота деленит сусципит. Яуас порро инструцтиор но нец.',
			},
			innerBlocks: [],
			focused: false,
		},
	],
	refresh: false,
};

const devToolsEnhancer =
	( 'development' === process.env.NODE_ENV && require( 'remote-redux-devtools' ).default ) ||
	( () => {} );

export function setupStore( state: StateType = initialState ) {
	const store = createStore( reducer, state, devToolsEnhancer() );
	return store;
}<|MERGE_RESOLUTION|>--- conflicted
+++ resolved
@@ -67,7 +67,6 @@
 			focused: false,
 		},
 		{ ...codeBlockInstance, focused: false },
-<<<<<<< HEAD
 		{
 			uid: '5',
 			name: 'core/more',
@@ -76,8 +75,6 @@
 			innerBlocks: [],
 			focused: false,
 		},
-=======
->>>>>>> 92c08a98
 		{
 			uid: '4',
 			name: 'paragraph',
@@ -95,7 +92,7 @@
 
 const devToolsEnhancer =
 	( 'development' === process.env.NODE_ENV && require( 'remote-redux-devtools' ).default ) ||
-	( () => {} );
+	( () => { } );
 
 export function setupStore( state: StateType = initialState ) {
 	const store = createStore( reducer, state, devToolsEnhancer() );
